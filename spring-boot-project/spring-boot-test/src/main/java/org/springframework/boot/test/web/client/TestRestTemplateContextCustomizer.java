/*
 * Copyright 2012-2019 the original author or authors.
 *
 * Licensed under the Apache License, Version 2.0 (the "License");
 * you may not use this file except in compliance with the License.
 * You may obtain a copy of the License at
 *
 *      https://www.apache.org/licenses/LICENSE-2.0
 *
 * Unless required by applicable law or agreed to in writing, software
 * distributed under the License is distributed on an "AS IS" BASIS,
 * WITHOUT WARRANTIES OR CONDITIONS OF ANY KIND, either express or implied.
 * See the License for the specific language governing permissions and
 * limitations under the License.
 */

package org.springframework.boot.test.web.client;

import org.springframework.beans.BeansException;
import org.springframework.beans.factory.BeanFactory;
import org.springframework.beans.factory.BeanFactoryAware;
import org.springframework.beans.factory.BeanFactoryUtils;
import org.springframework.beans.factory.FactoryBean;
import org.springframework.beans.factory.ListableBeanFactory;
import org.springframework.beans.factory.NoSuchBeanDefinitionException;
import org.springframework.beans.factory.config.BeanDefinition;
import org.springframework.beans.factory.config.ConfigurableListableBeanFactory;
import org.springframework.beans.factory.support.BeanDefinitionRegistry;
import org.springframework.beans.factory.support.BeanDefinitionRegistryPostProcessor;
import org.springframework.beans.factory.support.RootBeanDefinition;
import org.springframework.boot.test.context.SpringBootTest;
import org.springframework.boot.test.web.client.TestRestTemplate.HttpClientOption;
import org.springframework.boot.web.client.RestTemplateBuilder;
import org.springframework.boot.web.servlet.server.AbstractServletWebServerFactory;
import org.springframework.context.ApplicationContext;
import org.springframework.context.ApplicationContextAware;
import org.springframework.context.ConfigurableApplicationContext;
import org.springframework.context.annotation.ConfigurationClassPostProcessor;
import org.springframework.core.Ordered;
import org.springframework.core.annotation.AnnotatedElementUtils;
import org.springframework.test.context.ContextCustomizer;
import org.springframework.test.context.MergedContextConfiguration;

/**
 * {@link ContextCustomizer} for {@link TestRestTemplate}.
 *
 * @author Phillip Webb
 * @author Andy Wilkinson
 */
class TestRestTemplateContextCustomizer implements ContextCustomizer {

	@Override
	public void customizeContext(ConfigurableApplicationContext context,
			MergedContextConfiguration mergedContextConfiguration) {
		SpringBootTest annotation = AnnotatedElementUtils.getMergedAnnotation(mergedContextConfiguration.getTestClass(),
				SpringBootTest.class);
		if (annotation.webEnvironment().isEmbedded()) {
			registerTestRestTemplate(context);
		}
	}

	private void registerTestRestTemplate(ConfigurableApplicationContext context) {
		ConfigurableListableBeanFactory beanFactory = context.getBeanFactory();
		if (beanFactory instanceof BeanDefinitionRegistry) {
			registerTestRestTemplate((BeanDefinitionRegistry) beanFactory);
		}
	}

	private void registerTestRestTemplate(BeanDefinitionRegistry registry) {
		RootBeanDefinition definition = new RootBeanDefinition(TestRestTemplateRegistrar.class);
		definition.setRole(BeanDefinition.ROLE_INFRASTRUCTURE);
		registry.registerBeanDefinition(TestRestTemplateRegistrar.class.getName(), definition);
	}

	@Override
	public boolean equals(Object obj) {
		if (obj == null || obj.getClass() != getClass()) {
			return false;
		}
		return true;
	}

	@Override
	public int hashCode() {
		return getClass().hashCode();
	}

	/**
	 * {@link BeanDefinitionRegistryPostProcessor} that runs after the
	 * {@link ConfigurationClassPostProcessor} and add a {@link TestRestTemplateFactory}
	 * bean definition when a {@link TestRestTemplate} hasn't already been registered.
	 */
	private static class TestRestTemplateRegistrar
			implements BeanDefinitionRegistryPostProcessor, Ordered, BeanFactoryAware {

		private BeanFactory beanFactory;

		@Override
		public void setBeanFactory(BeanFactory beanFactory) throws BeansException {
			this.beanFactory = beanFactory;
		}

		@Override
		public int getOrder() {
			return Ordered.LOWEST_PRECEDENCE;
		}

		@Override
<<<<<<< HEAD
		public void postProcessBeanDefinitionRegistry(BeanDefinitionRegistry registry)
				throws BeansException {
			if (BeanFactoryUtils.beanNamesForTypeIncludingAncestors(
					(ListableBeanFactory) this.beanFactory, TestRestTemplate.class, false,
					false).length == 0) {
=======
		public void postProcessBeanDefinitionRegistry(BeanDefinitionRegistry registry) throws BeansException {
			if (BeanFactoryUtils.beanNamesForTypeIncludingAncestors((ListableBeanFactory) this.beanFactory,
					TestRestTemplate.class).length == 0) {
>>>>>>> c6c139d9
				registry.registerBeanDefinition(TestRestTemplate.class.getName(),
						new RootBeanDefinition(TestRestTemplateFactory.class));
			}

		}

		@Override
		public void postProcessBeanFactory(ConfigurableListableBeanFactory beanFactory) throws BeansException {
		}

	}

	/**
	 * {@link FactoryBean} used to create and configure a {@link TestRestTemplate}.
	 */
	public static class TestRestTemplateFactory implements FactoryBean<TestRestTemplate>, ApplicationContextAware {

		private static final HttpClientOption[] DEFAULT_OPTIONS = {};

		private static final HttpClientOption[] SSL_OPTIONS = { HttpClientOption.SSL };

		private TestRestTemplate template;

		@Override
		public void setApplicationContext(ApplicationContext applicationContext) throws BeansException {
			RestTemplateBuilder builder = getRestTemplateBuilder(applicationContext);
			boolean sslEnabled = isSslEnabled(applicationContext);
			TestRestTemplate template = new TestRestTemplate(builder, null, null,
					sslEnabled ? SSL_OPTIONS : DEFAULT_OPTIONS);
			LocalHostUriTemplateHandler handler = new LocalHostUriTemplateHandler(applicationContext.getEnvironment(),
					sslEnabled ? "https" : "http");
			template.setUriTemplateHandler(handler);
			this.template = template;
		}

		private boolean isSslEnabled(ApplicationContext context) {
			try {
				AbstractServletWebServerFactory webServerFactory = context
						.getBean(AbstractServletWebServerFactory.class);
				return webServerFactory.getSsl() != null && webServerFactory.getSsl().isEnabled();
			}
			catch (NoSuchBeanDefinitionException ex) {
				return false;
			}
		}

		private RestTemplateBuilder getRestTemplateBuilder(ApplicationContext applicationContext) {
			try {
				return applicationContext.getBean(RestTemplateBuilder.class);
			}
			catch (NoSuchBeanDefinitionException ex) {
				return new RestTemplateBuilder();
			}
		}

		@Override
		public boolean isSingleton() {
			return true;
		}

		@Override
		public Class<?> getObjectType() {
			return TestRestTemplate.class;
		}

		@Override
		public TestRestTemplate getObject() throws Exception {
			return this.template;
		}

	}

}<|MERGE_RESOLUTION|>--- conflicted
+++ resolved
@@ -106,17 +106,9 @@
 		}
 
 		@Override
-<<<<<<< HEAD
-		public void postProcessBeanDefinitionRegistry(BeanDefinitionRegistry registry)
-				throws BeansException {
-			if (BeanFactoryUtils.beanNamesForTypeIncludingAncestors(
-					(ListableBeanFactory) this.beanFactory, TestRestTemplate.class, false,
-					false).length == 0) {
-=======
 		public void postProcessBeanDefinitionRegistry(BeanDefinitionRegistry registry) throws BeansException {
 			if (BeanFactoryUtils.beanNamesForTypeIncludingAncestors((ListableBeanFactory) this.beanFactory,
-					TestRestTemplate.class).length == 0) {
->>>>>>> c6c139d9
+					TestRestTemplate.class, false, false).length == 0) {
 				registry.registerBeanDefinition(TestRestTemplate.class.getName(),
 						new RootBeanDefinition(TestRestTemplateFactory.class));
 			}
