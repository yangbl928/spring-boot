/*
 * Copyright 2012-2016 the original author or authors.
 *
 * Licensed under the Apache License, Version 2.0 (the "License");
 * you may not use this file except in compliance with the License.
 * You may obtain a copy of the License at
 *
 *      http://www.apache.org/licenses/LICENSE-2.0
 *
 * Unless required by applicable law or agreed to in writing, software
 * distributed under the License is distributed on an "AS IS" BASIS,
 * WITHOUT WARRANTIES OR CONDITIONS OF ANY KIND, either express or implied.
 * See the License for the specific language governing permissions and
 * limitations under the License.
 */

package org.springframework.boot.test.web.client;

import java.io.IOException;
import java.net.URI;
import java.util.ArrayList;
import java.util.Arrays;
import java.util.Collections;
import java.util.HashSet;
import java.util.Iterator;
import java.util.List;
import java.util.Map;
import java.util.Set;

import org.apache.http.client.HttpClient;
import org.apache.http.client.config.CookieSpecs;
import org.apache.http.client.config.RequestConfig;
import org.apache.http.client.config.RequestConfig.Builder;
import org.apache.http.client.protocol.HttpClientContext;
import org.apache.http.conn.ssl.SSLConnectionSocketFactory;
import org.apache.http.conn.ssl.TrustSelfSignedStrategy;
import org.apache.http.impl.client.HttpClients;
import org.apache.http.protocol.HttpContext;
import org.apache.http.ssl.SSLContextBuilder;

import org.springframework.boot.web.client.RestTemplateBuilder;
import org.springframework.core.ParameterizedTypeReference;
import org.springframework.http.HttpEntity;
import org.springframework.http.HttpHeaders;
import org.springframework.http.HttpMethod;
import org.springframework.http.RequestEntity;
import org.springframework.http.ResponseEntity;
import org.springframework.http.client.ClientHttpRequestInterceptor;
import org.springframework.http.client.ClientHttpResponse;
import org.springframework.http.client.HttpComponentsClientHttpRequestFactory;
import org.springframework.http.client.InterceptingClientHttpRequestFactory;
import org.springframework.http.client.support.BasicAuthorizationInterceptor;
import org.springframework.util.Assert;
import org.springframework.util.ClassUtils;
import org.springframework.web.client.DefaultResponseErrorHandler;
import org.springframework.web.client.RequestCallback;
import org.springframework.web.client.ResponseExtractor;
import org.springframework.web.client.RestClientException;
import org.springframework.web.client.RestTemplate;
import org.springframework.web.util.DefaultUriTemplateHandler;
import org.springframework.web.util.UriTemplateHandler;

/**
 * Convenient alternative of {@link RestTemplate} that is suitable for integration tests.
 * They are fault tolerant, and optionally can carry Basic authentication headers. If
 * Apache Http Client 4.3.2 or better is available (recommended) it will be used as the
 * client, and by default configured to ignore cookies and redirects.
 * <p>
 * Note: To prevent injection problems this class internally does not extend
 * {@link RestTemplate}. If you need access to the underlying {@link RestTemplate} use
 * {@link #getRestTemplate()}.
 * <p>
 * If you are using the
 * {@link org.springframework.boot.test.context.SpringBootTest @SpringBootTest}
 * annotation, a {@link TestRestTemplate} is automatically available and can be
 * {@code @Autowired} into you test. If you need customizations (for example to adding
 * additional message converters) use a {@link RestTemplateBuilder} {@code @Bean}.
 *
 * @author Dave Syer
 * @author Phillip Webb
 * @author Andy Wilkinson
 * @since 1.4.0
 */
public class TestRestTemplate {

	private final RestTemplate restTemplate;

	private final HttpClientOption[] httpClientOptions;

	/**
	 * Create a new {@link TestRestTemplate} instance.
	 * @param restTemplateBuilder builder used to configure underlying
	 * {@link RestTemplate}
	 * @since 1.4.1
	 */
	public TestRestTemplate(RestTemplateBuilder restTemplateBuilder) {
		this(buildRestTemplate(restTemplateBuilder));
	}

	/**
	 * Create a new {@link TestRestTemplate} instance.
	 * @param httpClientOptions client options to use if the Apache HTTP Client is used
	 */
	public TestRestTemplate(HttpClientOption... httpClientOptions) {
		this(null, null, httpClientOptions);
	}

	/**
	 * Create a new {@link TestRestTemplate} instance with the specified credentials.
	 * @param username the username to use (or {@code null})
	 * @param password the password (or {@code null})
	 * @param httpClientOptions client options to use if the Apache HTTP Client is used
	 */
	public TestRestTemplate(String username, String password,
			HttpClientOption... httpClientOptions) {
		this(new RestTemplate(), username, password, httpClientOptions);
	}

	public TestRestTemplate(RestTemplate restTemplate) {
		this(restTemplate, null, null);
	}

	public TestRestTemplate(RestTemplate restTemplate, String username, String password,
			HttpClientOption... httpClientOptions) {
		Assert.notNull(restTemplate, "RestTemplate must not be null");
		this.httpClientOptions = httpClientOptions;
		if (ClassUtils.isPresent("org.apache.http.client.config.RequestConfig", null)) {
			restTemplate.setRequestFactory(
					new CustomHttpComponentsClientHttpRequestFactory(httpClientOptions));
		}
		addAuthentication(restTemplate, username, password);
		restTemplate.setErrorHandler(new NoOpResponseErrorHandler());
		this.restTemplate = restTemplate;
	}

	private static RestTemplate buildRestTemplate(
			RestTemplateBuilder restTemplateBuilder) {
		Assert.notNull(restTemplateBuilder, "RestTemplateBuilder must not be null");
		return restTemplateBuilder.build();
	}

	private void addAuthentication(RestTemplate restTemplate, String username,
			String password) {
		if (username == null) {
			return;
		}
		List<ClientHttpRequestInterceptor> interceptors = Collections
				.<ClientHttpRequestInterceptor>singletonList(
						new BasicAuthorizationInterceptor(username, password));
		restTemplate.setRequestFactory(new InterceptingClientHttpRequestFactory(
				restTemplate.getRequestFactory(), interceptors));
	}

	/**
	 * Configure the {@link UriTemplateHandler} to use to expand URI templates. By default
	 * the {@link DefaultUriTemplateHandler} is used which relies on Spring's URI template
	 * support and exposes several useful properties that customize its behavior for
	 * encoding and for prepending a common base URL. An alternative implementation may be
	 * used to plug an external URI template library.
	 * @param handler the URI template handler to use
	 */
	public void setUriTemplateHandler(UriTemplateHandler handler) {
		this.restTemplate.setUriTemplateHandler(handler);
	}

	/**
	 * Retrieve a representation by doing a GET on the specified URL. The response (if
	 * any) is converted and returned.
	 * <p>
	 * URI Template variables are expanded using the given URI variables, if any.
	 * @param url the URL
	 * @param responseType the type of the return value
	 * @param urlVariables the variables to expand the template
	 * @param <T> the type of the return value
	 * @return the converted object
	 * @throws RestClientException on client-side HTTP error on client-side HTTP error
	 * @see RestTemplate#getForObject(String, Class, Object...)
	 */
	public <T> T getForObject(String url, Class<T> responseType, Object... urlVariables)
			throws RestClientException {
		return this.restTemplate.getForObject(url, responseType, urlVariables);
	}

	/**
	 * Retrieve a representation by doing a GET on the URI template. The response (if any)
	 * is converted and returned.
	 * <p>
	 * URI Template variables are expanded using the given map.
	 * @param url the URL
	 * @param responseType the type of the return value
	 * @param urlVariables the map containing variables for the URI template
	 * @param <T> the type of the return value
	 * @return the converted object
	 * @throws RestClientException on client-side HTTP error
	 * @see RestTemplate#getForObject(String, Class, Object...)
	 */
	public <T> T getForObject(String url, Class<T> responseType,
			Map<String, ?> urlVariables) throws RestClientException {
		return this.restTemplate.getForObject(url, responseType, urlVariables);
	}

	/**
	 * Retrieve a representation by doing a GET on the URL . The response (if any) is
	 * converted and returned.
	 * @param url the URL
	 * @param responseType the type of the return value
	 * @param <T> the type of the return value
	 * @return the converted object
	 * @throws RestClientException on client-side HTTP error
	 * @see RestTemplate#getForObject(java.net.URI, java.lang.Class)
	 */
	public <T> T getForObject(URI url, Class<T> responseType) throws RestClientException {
		return this.restTemplate.getForObject(url, responseType);
	}

	/**
	 * Retrieve an entity by doing a GET on the specified URL. The response is converted
	 * and stored in an {@link ResponseEntity}.
	 * <p>
	 * URI Template variables are expanded using the given URI variables, if any.
	 * @param url the URL
	 * @param responseType the type of the return value
	 * @param urlVariables the variables to expand the template
	 * @param <T> the type of the return value
	 * @return the entity
	 * @throws RestClientException on client-side HTTP error
	 * @see RestTemplate#getForEntity(java.lang.String, java.lang.Class,
	 * java.lang.Object[])
	 */
	public <T> ResponseEntity<T> getForEntity(String url, Class<T> responseType,
			Object... urlVariables) throws RestClientException {
		return this.restTemplate.getForEntity(url, responseType, urlVariables);
	}

	/**
	 * Retrieve a representation by doing a GET on the URI template. The response is
	 * converted and stored in an {@link ResponseEntity}.
	 * <p>
	 * URI Template variables are expanded using the given map.
	 * @param url the URL
	 * @param responseType the type of the return value
	 * @param urlVariables the map containing variables for the URI template
	 * @param <T> the type of the return value
	 * @return the converted object
	 * @throws RestClientException on client-side HTTP error
	 * @see RestTemplate#getForEntity(java.lang.String, java.lang.Class, java.util.Map)
	 */
	public <T> ResponseEntity<T> getForEntity(String url, Class<T> responseType,
			Map<String, ?> urlVariables) throws RestClientException {
		return this.restTemplate.getForEntity(url, responseType, urlVariables);
	}

	/**
	 * Retrieve a representation by doing a GET on the URL . The response is converted and
	 * stored in an {@link ResponseEntity}.
	 * @param url the URL
	 * @param responseType the type of the return value
	 * @param <T> the type of the return value
	 * @return the converted object
	 * @throws RestClientException on client-side HTTP error
	 * @see RestTemplate#getForEntity(java.net.URI, java.lang.Class)
	 */
	public <T> ResponseEntity<T> getForEntity(URI url, Class<T> responseType)
			throws RestClientException {
		return this.restTemplate.getForEntity(url, responseType);
	}

	/**
	 * Retrieve all headers of the resource specified by the URI template.
	 * <p>
	 * URI Template variables are expanded using the given URI variables, if any.
	 * @param url the URL
	 * @param urlVariables the variables to expand the template
	 * @return all HTTP headers of that resource
	 * @throws RestClientException on client-side HTTP error
	 * @see RestTemplate#headForHeaders(java.lang.String, java.lang.Object[])
	 */
	public HttpHeaders headForHeaders(String url, Object... urlVariables)
			throws RestClientException {
		return this.restTemplate.headForHeaders(url, urlVariables);
	}

	/**
	 * Retrieve all headers of the resource specified by the URI template.
	 * <p>
	 * URI Template variables are expanded using the given map.
	 * @param url the URL
	 * @param urlVariables the map containing variables for the URI template
	 * @return all HTTP headers of that resource
	 * @throws RestClientException on client-side HTTP error
	 * @see RestTemplate#headForHeaders(java.lang.String, java.util.Map)
	 */
	public HttpHeaders headForHeaders(String url, Map<String, ?> urlVariables)
			throws RestClientException {
		return this.restTemplate.headForHeaders(url, urlVariables);
	}

	/**
	 * Retrieve all headers of the resource specified by the URL.
	 * @param url the URL
	 * @return all HTTP headers of that resource
	 * @throws RestClientException on client-side HTTP error
	 * @see RestTemplate#headForHeaders(java.net.URI)
	 */
	public HttpHeaders headForHeaders(URI url) throws RestClientException {
		return this.restTemplate.headForHeaders(url);
	}

	/**
	 * Create a new resource by POSTing the given object to the URI template, and returns
	 * the value of the {@code Location} header. This header typically indicates where the
	 * new resource is stored.
	 * <p>
	 * URI Template variables are expanded using the given URI variables, if any.
	 * <p>
	 * The {@code request} parameter can be a {@link HttpEntity} in order to add
	 * additional HTTP headers to the request.
	 * @param url the URL
	 * @param request the Object to be POSTed, may be {@code null}
	 * @param urlVariables the variables to expand the template
	 * @return the value for the {@code Location} header
	 * @throws RestClientException on client-side HTTP error
	 * @see HttpEntity
	 * @see RestTemplate#postForLocation(java.lang.String, java.lang.Object,
	 * java.lang.Object[])
	 */
	public URI postForLocation(String url, Object request, Object... urlVariables)
			throws RestClientException {
		return this.restTemplate.postForLocation(url, request, urlVariables);
	}

	/**
	 * Create a new resource by POSTing the given object to the URI template, and returns
	 * the value of the {@code Location} header. This header typically indicates where the
	 * new resource is stored.
	 * <p>
	 * URI Template variables are expanded using the given map.
	 * <p>
	 * The {@code request} parameter can be a {@link HttpEntity} in order to add
	 * additional HTTP headers to the request.
	 * @param url the URL
	 * @param request the Object to be POSTed, may be {@code null}
	 * @param urlVariables the variables to expand the template
	 * @return the value for the {@code Location} header
	 * @throws RestClientException on client-side HTTP error
	 * @see HttpEntity
	 * @see RestTemplate#postForLocation(java.lang.String, java.lang.Object,
	 * java.util.Map)
	 */
	public URI postForLocation(String url, Object request, Map<String, ?> urlVariables)
			throws RestClientException {
		return this.restTemplate.postForLocation(url, request, urlVariables);
	}

	/**
	 * Create a new resource by POSTing the given object to the URL, and returns the value
	 * of the {@code Location} header. This header typically indicates where the new
	 * resource is stored.
	 * <p>
	 * The {@code request} parameter can be a {@link HttpEntity} in order to add
	 * additional HTTP headers to the request.
	 * @param url the URL
	 * @param request the Object to be POSTed, may be {@code null}
	 * @return the value for the {@code Location} header
	 * @throws RestClientException on client-side HTTP error
	 * @see HttpEntity
	 * @see RestTemplate#postForLocation(java.net.URI, java.lang.Object)
	 */
	public URI postForLocation(URI url, Object request) throws RestClientException {
		return this.restTemplate.postForLocation(url, request);
	}

	/**
	 * Create a new resource by POSTing the given object to the URI template, and returns
	 * the representation found in the response.
	 * <p>
	 * URI Template variables are expanded using the given URI variables, if any.
	 * <p>
	 * The {@code request} parameter can be a {@link HttpEntity} in order to add
	 * additional HTTP headers to the request.
	 * @param url the URL
	 * @param request the Object to be POSTed, may be {@code null}
	 * @param responseType the type of the return value
	 * @param urlVariables the variables to expand the template
	 * @param <T> the type of the return value
	 * @return the converted object
	 * @throws RestClientException on client-side HTTP error
	 * @see HttpEntity
	 * @see RestTemplate#postForObject(java.lang.String, java.lang.Object,
	 * java.lang.Class, java.lang.Object[])
	 */
	public <T> T postForObject(String url, Object request, Class<T> responseType,
			Object... urlVariables) throws RestClientException {
		return this.restTemplate.postForObject(url, request, responseType, urlVariables);
	}

	/**
	 * Create a new resource by POSTing the given object to the URI template, and returns
	 * the representation found in the response.
	 * <p>
	 * URI Template variables are expanded using the given map.
	 * <p>
	 * The {@code request} parameter can be a {@link HttpEntity} in order to add
	 * additional HTTP headers to the request.
	 * @param url the URL
	 * @param request the Object to be POSTed, may be {@code null}
	 * @param responseType the type of the return value
	 * @param urlVariables the variables to expand the template
	 * @param <T> the type of the return value
	 * @return the converted object
	 * @throws RestClientException on client-side HTTP error
	 * @see HttpEntity
	 * @see RestTemplate#postForObject(java.lang.String, java.lang.Object,
	 * java.lang.Class, java.util.Map)
	 */
	public <T> T postForObject(String url, Object request, Class<T> responseType,
			Map<String, ?> urlVariables) throws RestClientException {
		return this.restTemplate.postForObject(url, request, responseType, urlVariables);
	}

	/**
	 * Create a new resource by POSTing the given object to the URL, and returns the
	 * representation found in the response.
	 * <p>
	 * The {@code request} parameter can be a {@link HttpEntity} in order to add
	 * additional HTTP headers to the request.
	 * @param url the URL
	 * @param request the Object to be POSTed, may be {@code null}
	 * @param responseType the type of the return value
	 * @param <T> the type of the return value
	 * @return the converted object
	 * @throws RestClientException on client-side HTTP error
	 * @see HttpEntity
	 * @see RestTemplate#postForObject(java.net.URI, java.lang.Object, java.lang.Class)
	 */
	public <T> T postForObject(URI url, Object request, Class<T> responseType)
			throws RestClientException {
		return this.restTemplate.postForObject(url, request, responseType);
	}

	/**
	 * Create a new resource by POSTing the given object to the URI template, and returns
	 * the response as {@link ResponseEntity}.
	 * <p>
	 * URI Template variables are expanded using the given URI variables, if any.
	 * <p>
	 * The {@code request} parameter can be a {@link HttpEntity} in order to add
	 * additional HTTP headers to the request.
	 * @param url the URL
	 * @param request the Object to be POSTed, may be {@code null}
	 * @param responseType the response type to return
	 * @param urlVariables the variables to expand the template
	 * @param <T> the type of the return value
	 * @return the converted object
	 * @throws RestClientException on client-side HTTP error
	 * @see HttpEntity
	 * @see RestTemplate#postForEntity(java.lang.String, java.lang.Object,
	 * java.lang.Class, java.lang.Object[])
	 */
	public <T> ResponseEntity<T> postForEntity(String url, Object request,
			Class<T> responseType, Object... urlVariables) throws RestClientException {
		return this.restTemplate.postForEntity(url, request, responseType, urlVariables);
	}

	/**
	 * Create a new resource by POSTing the given object to the URI template, and returns
	 * the response as {@link HttpEntity}.
	 * <p>
	 * URI Template variables are expanded using the given map.
	 * <p>
	 * The {@code request} parameter can be a {@link HttpEntity} in order to add
	 * additional HTTP headers to the request.
	 * @param url the URL
	 * @param request the Object to be POSTed, may be {@code null}
	 * @param responseType the response type to return
	 * @param urlVariables the variables to expand the template
	 * @param <T> the type of the return value
	 * @return the converted object
	 * @throws RestClientException on client-side HTTP error
	 * @see HttpEntity
	 * @see RestTemplate#postForEntity(java.lang.String, java.lang.Object,
	 * java.lang.Class, java.util.Map)
	 */
	public <T> ResponseEntity<T> postForEntity(String url, Object request,
			Class<T> responseType, Map<String, ?> urlVariables)
					throws RestClientException {
		return this.restTemplate.postForEntity(url, request, responseType, urlVariables);
	}

	/**
	 * Create a new resource by POSTing the given object to the URL, and returns the
	 * response as {@link ResponseEntity}.
	 * <p>
	 * The {@code request} parameter can be a {@link HttpEntity} in order to add
	 * additional HTTP headers to the request.
	 * @param url the URL
	 * @param request the Object to be POSTed, may be {@code null}
	 * @param responseType the response type to return
	 * @param <T> the type of the return value
	 * @return the converted object
	 * @throws RestClientException on client-side HTTP error
	 * @see HttpEntity
	 * @see RestTemplate#postForEntity(java.net.URI, java.lang.Object, java.lang.Class)
	 */
	public <T> ResponseEntity<T> postForEntity(URI url, Object request,
			Class<T> responseType) throws RestClientException {
		return this.restTemplate.postForEntity(url, request, responseType);
	}

	/**
	 * Create or update a resource by PUTting the given object to the URI.
	 * <p>
	 * URI Template variables are expanded using the given URI variables, if any.
	 * <p>
	 * The {@code request} parameter can be a {@link HttpEntity} in order to add
	 * additional HTTP headers to the request.
	 * @param url the URL
	 * @param request the Object to be PUT, may be {@code null}
	 * @param urlVariables the variables to expand the template
	 * @throws RestClientException on client-side HTTP error
	 * @see HttpEntity
	 * @see RestTemplate#put(java.lang.String, java.lang.Object, java.lang.Object[])
	 */
	public void put(String url, Object request, Object... urlVariables)
			throws RestClientException {
		this.restTemplate.put(url, request, urlVariables);
	}

	/**
	 * Creates a new resource by PUTting the given object to URI template.
	 * <p>
	 * URI Template variables are expanded using the given map.
	 * <p>
	 * The {@code request} parameter can be a {@link HttpEntity} in order to add
	 * additional HTTP headers to the request.
	 * @param url the URL
	 * @param request the Object to be PUT, may be {@code null}
	 * @param urlVariables the variables to expand the template
	 * @throws RestClientException on client-side HTTP error
	 * @see HttpEntity
	 * @see RestTemplate#put(java.lang.String, java.lang.Object, java.util.Map)
	 */
	public void put(String url, Object request, Map<String, ?> urlVariables)
			throws RestClientException {
		this.restTemplate.put(url, request, urlVariables);
	}

	/**
	 * Creates a new resource by PUTting the given object to URL.
	 * <p>
	 * The {@code request} parameter can be a {@link HttpEntity} in order to add
	 * additional HTTP headers to the request.
	 * @param url the URL
	 * @param request the Object to be PUT, may be {@code null}
	 * @throws RestClientException on client-side HTTP error
	 * @see HttpEntity
	 * @see RestTemplate#put(java.net.URI, java.lang.Object)
	 */
	public void put(URI url, Object request) throws RestClientException {
		this.restTemplate.put(url, request);
	}

	/**
	 * Update a resource by PATCHing the given object to the URI template, and returns the
	 * representation found in the response.
	 * <p>
	 * URI Template variables are expanded using the given URI variables, if any.
	 * <p>
	 * The {@code request} parameter can be a {@link HttpEntity} in order to add
	 * additional HTTP headers to the request.
	 * @param url the URL
	 * @param request the Object to be PATCHed, may be {@code null}
	 * @param responseType the type of the return value
	 * @param uriVariables the variables to expand the template
	 * @param <T> the type of the return value
	 * @return the converted object
	 * @throws RestClientException on client-side HTTP error
	 * @see HttpEntity
<<<<<<< HEAD
	 * @since 2.0
=======
	 * @since 1.4.3
>>>>>>> 28e86272
	 */
	<T> T patchForObject(String url, Object request, Class<T> responseType,
			Object... uriVariables) throws RestClientException {
		return this.restTemplate.patchForObject(url, request, responseType, uriVariables);
	}

	/**
	 * Update a resource by PATCHing the given object to the URI template, and returns the
	 * representation found in the response.
	 * <p>
	 * URI Template variables are expanded using the given map.
	 * <p>
	 * The {@code request} parameter can be a {@link HttpEntity} in order to add
	 * additional HTTP headers to the request.
	 * @param url the URL
	 * @param request the Object to be PATCHed, may be {@code null}
	 * @param responseType the type of the return value
	 * @param uriVariables the variables to expand the template
	 * @param <T> the type of the return value
	 * @return the converted object
	 * @throws RestClientException on client-side HTTP error
	 * @see HttpEntity
<<<<<<< HEAD
	 * @since 2.0
=======
	 * @since 1.4.3
>>>>>>> 28e86272
	 */
	<T> T patchForObject(String url, Object request, Class<T> responseType,
			Map<String, ?> uriVariables) throws RestClientException {
		return this.restTemplate.patchForObject(url, request, responseType, uriVariables);
	}

	/**
	 * Update a resource by PATCHing the given object to the URL, and returns the
	 * representation found in the response.
	 * <p>
	 * The {@code request} parameter can be a {@link HttpEntity} in order to add
	 * additional HTTP headers to the request.
	 * @param url the URL
	 * @param request the Object to be POSTed, may be {@code null}
	 * @param responseType the type of the return value
	 * @param <T> the type of the return value
	 * @return the converted object
	 * @throws RestClientException on client-side HTTP error
	 * @see HttpEntity
<<<<<<< HEAD
	 * @since 2.0
=======
	 * @since 1.4.3
>>>>>>> 28e86272
	 */
	<T> T patchForObject(URI url, Object request, Class<T> responseType)
			throws RestClientException {
		return this.restTemplate.patchForObject(url, request, responseType);

	}

	/**
	 * Delete the resources at the specified URI.
	 * <p>
	 * URI Template variables are expanded using the given URI variables, if any.
	 * @param url the URL
	 * @param urlVariables the variables to expand in the template
	 * @throws RestClientException on client-side HTTP error
	 * @see RestTemplate#delete(java.lang.String, java.lang.Object[])
	 */
	public void delete(String url, Object... urlVariables) throws RestClientException {
		this.restTemplate.delete(url, urlVariables);
	}

	/**
	 * Delete the resources at the specified URI.
	 * <p>
	 * URI Template variables are expanded using the given map.
	 * @param url the URL
	 * @param urlVariables the variables to expand the template
	 * @throws RestClientException on client-side HTTP error
	 * @see RestTemplate#delete(java.lang.String, java.util.Map)
	 */
	public void delete(String url, Map<String, ?> urlVariables)
			throws RestClientException {
		this.restTemplate.delete(url, urlVariables);
	}

	/**
	 * Delete the resources at the specified URL.
	 * @param url the URL
	 * @throws RestClientException on client-side HTTP error
	 * @see RestTemplate#delete(java.net.URI)
	 */
	public void delete(URI url) throws RestClientException {
		this.restTemplate.delete(url);
	}

	/**
	 * Return the value of the Allow header for the given URI.
	 * <p>
	 * URI Template variables are expanded using the given URI variables, if any.
	 * @param url the URL
	 * @param urlVariables the variables to expand in the template
	 * @return the value of the allow header
	 * @throws RestClientException on client-side HTTP error
	 * @see RestTemplate#optionsForAllow(java.lang.String, java.lang.Object[])
	 */
	public Set<HttpMethod> optionsForAllow(String url, Object... urlVariables)
			throws RestClientException {
		return this.restTemplate.optionsForAllow(url, urlVariables);
	}

	/**
	 * Return the value of the Allow header for the given URI.
	 * <p>
	 * URI Template variables are expanded using the given map.
	 * @param url the URL
	 * @param urlVariables the variables to expand in the template
	 * @return the value of the allow header
	 * @throws RestClientException on client-side HTTP error
	 * @see RestTemplate#optionsForAllow(java.lang.String, java.util.Map)
	 */
	public Set<HttpMethod> optionsForAllow(String url, Map<String, ?> urlVariables)
			throws RestClientException {
		return this.restTemplate.optionsForAllow(url, urlVariables);
	}

	/**
	 * Return the value of the Allow header for the given URL.
	 * @param url the URL
	 * @return the value of the allow header
	 * @throws RestClientException on client-side HTTP error
	 * @see RestTemplate#optionsForAllow(java.net.URI)
	 */
	public Set<HttpMethod> optionsForAllow(URI url) throws RestClientException {
		return this.restTemplate.optionsForAllow(url);
	}

	/**
	 * Execute the HTTP method to the given URI template, writing the given request entity
	 * to the request, and returns the response as {@link ResponseEntity}.
	 * <p>
	 * URI Template variables are expanded using the given URI variables, if any.
	 * @param url the URL
	 * @param method the HTTP method (GET, POST, etc)
	 * @param requestEntity the entity (headers and/or body) to write to the request, may
	 * be {@code null}
	 * @param responseType the type of the return value
	 * @param urlVariables the variables to expand in the template
	 * @param <T> the type of the return value
	 * @return the response as entity
	 * @throws RestClientException on client-side HTTP error
	 * @see RestTemplate#exchange(java.lang.String, org.springframework.http.HttpMethod,
	 * org.springframework.http.HttpEntity, java.lang.Class, java.lang.Object[])
	 */
	public <T> ResponseEntity<T> exchange(String url, HttpMethod method,
			HttpEntity<?> requestEntity, Class<T> responseType, Object... urlVariables)
					throws RestClientException {
		return this.restTemplate.exchange(url, method, requestEntity, responseType,
				urlVariables);
	}

	/**
	 * Execute the HTTP method to the given URI template, writing the given request entity
	 * to the request, and returns the response as {@link ResponseEntity}.
	 * <p>
	 * URI Template variables are expanded using the given URI variables, if any.
	 * @param url the URL
	 * @param method the HTTP method (GET, POST, etc)
	 * @param requestEntity the entity (headers and/or body) to write to the request, may
	 * be {@code null}
	 * @param responseType the type of the return value
	 * @param urlVariables the variables to expand in the template
	 * @param <T> the type of the return value
	 * @return the response as entity
	 * @throws RestClientException on client-side HTTP error
	 * @see RestTemplate#exchange(java.lang.String, org.springframework.http.HttpMethod,
	 * org.springframework.http.HttpEntity, java.lang.Class, java.util.Map)
	 */
	public <T> ResponseEntity<T> exchange(String url, HttpMethod method,
			HttpEntity<?> requestEntity, Class<T> responseType,
			Map<String, ?> urlVariables) throws RestClientException {
		return this.restTemplate.exchange(url, method, requestEntity, responseType,
				urlVariables);
	}

	/**
	 * Execute the HTTP method to the given URI template, writing the given request entity
	 * to the request, and returns the response as {@link ResponseEntity}.
	 * @param url the URL
	 * @param method the HTTP method (GET, POST, etc)
	 * @param requestEntity the entity (headers and/or body) to write to the request, may
	 * be {@code null}
	 * @param responseType the type of the return value
	 * @param <T> the type of the return value
	 * @return the response as entity
	 * @throws RestClientException on client-side HTTP error
	 * @see RestTemplate#exchange(java.net.URI, org.springframework.http.HttpMethod,
	 * org.springframework.http.HttpEntity, java.lang.Class)
	 */
	public <T> ResponseEntity<T> exchange(URI url, HttpMethod method,
			HttpEntity<?> requestEntity, Class<T> responseType)
					throws RestClientException {
		return this.restTemplate.exchange(url, method, requestEntity, responseType);
	}

	/**
	 * Execute the HTTP method to the given URI template, writing the given request entity
	 * to the request, and returns the response as {@link ResponseEntity}. The given
	 * {@link ParameterizedTypeReference} is used to pass generic type information:
	 * <pre class="code">
	 * ParameterizedTypeReference&lt;List&lt;MyBean&gt;&gt; myBean = new ParameterizedTypeReference&lt;List&lt;MyBean&gt;&gt;() {};
	 * ResponseEntity&lt;List&lt;MyBean&gt;&gt; response = template.exchange(&quot;http://example.com&quot;,HttpMethod.GET, null, myBean);
	 * </pre>
	 * @param url the URL
	 * @param method the HTTP method (GET, POST, etc)
	 * @param requestEntity the entity (headers and/or body) to write to the request, may
	 * be {@code null}
	 * @param responseType the type of the return value
	 * @param urlVariables the variables to expand in the template
	 * @param <T> the type of the return value
	 * @return the response as entity
	 * @throws RestClientException on client-side HTTP error
	 * @see RestTemplate#exchange(java.lang.String, org.springframework.http.HttpMethod,
	 * org.springframework.http.HttpEntity,
	 * org.springframework.core.ParameterizedTypeReference, java.lang.Object[])
	 */
	public <T> ResponseEntity<T> exchange(String url, HttpMethod method,
			HttpEntity<?> requestEntity, ParameterizedTypeReference<T> responseType,
			Object... urlVariables) throws RestClientException {
		return this.restTemplate.exchange(url, method, requestEntity, responseType,
				urlVariables);
	}

	/**
	 * Execute the HTTP method to the given URI template, writing the given request entity
	 * to the request, and returns the response as {@link ResponseEntity}. The given
	 * {@link ParameterizedTypeReference} is used to pass generic type information:
	 * <pre class="code">
	 * ParameterizedTypeReference&lt;List&lt;MyBean&gt;&gt; myBean = new ParameterizedTypeReference&lt;List&lt;MyBean&gt;&gt;() {};
	 * ResponseEntity&lt;List&lt;MyBean&gt;&gt; response = template.exchange(&quot;http://example.com&quot;,HttpMethod.GET, null, myBean);
	 * </pre>
	 * @param url the URL
	 * @param method the HTTP method (GET, POST, etc)
	 * @param requestEntity the entity (headers and/or body) to write to the request, may
	 * be {@code null}
	 * @param responseType the type of the return value
	 * @param urlVariables the variables to expand in the template
	 * @param <T> the type of the return value
	 * @return the response as entity
	 * @throws RestClientException on client-side HTTP error
	 * @see RestTemplate#exchange(java.lang.String, org.springframework.http.HttpMethod,
	 * org.springframework.http.HttpEntity,
	 * org.springframework.core.ParameterizedTypeReference, java.util.Map)
	 */
	public <T> ResponseEntity<T> exchange(String url, HttpMethod method,
			HttpEntity<?> requestEntity, ParameterizedTypeReference<T> responseType,
			Map<String, ?> urlVariables) throws RestClientException {
		return this.restTemplate.exchange(url, method, requestEntity, responseType,
				urlVariables);
	}

	/**
	 * Execute the HTTP method to the given URI template, writing the given request entity
	 * to the request, and returns the response as {@link ResponseEntity}. The given
	 * {@link ParameterizedTypeReference} is used to pass generic type information:
	 * <pre class="code">
	 * ParameterizedTypeReference&lt;List&lt;MyBean&gt;&gt; myBean = new ParameterizedTypeReference&lt;List&lt;MyBean&gt;&gt;() {};
	 * ResponseEntity&lt;List&lt;MyBean&gt;&gt; response = template.exchange(&quot;http://example.com&quot;,HttpMethod.GET, null, myBean);
	 * </pre>
	 * @param url the URL
	 * @param method the HTTP method (GET, POST, etc)
	 * @param requestEntity the entity (headers and/or body) to write to the request, may
	 * be {@code null}
	 * @param responseType the type of the return value
	 * @param <T> the type of the return value
	 * @return the response as entity
	 * @throws RestClientException on client-side HTTP error
	 * @see RestTemplate#exchange(java.net.URI, org.springframework.http.HttpMethod,
	 * org.springframework.http.HttpEntity,
	 * org.springframework.core.ParameterizedTypeReference)
	 */
	public <T> ResponseEntity<T> exchange(URI url, HttpMethod method,
			HttpEntity<?> requestEntity, ParameterizedTypeReference<T> responseType)
					throws RestClientException {
		return this.restTemplate.exchange(url, method, requestEntity, responseType);
	}

	/**
	 * Execute the request specified in the given {@link RequestEntity} and return the
	 * response as {@link ResponseEntity}. Typically used in combination with the static
	 * builder methods on {@code RequestEntity}, for instance: <pre class="code">
	 * MyRequest body = ...
	 * RequestEntity request = RequestEntity.post(new URI(&quot;http://example.com/foo&quot;)).accept(MediaType.APPLICATION_JSON).body(body);
	 * ResponseEntity&lt;MyResponse&gt; response = template.exchange(request, MyResponse.class);
	 * </pre>
	 * @param requestEntity the entity to write to the request
	 * @param responseType the type of the return value
	 * @param <T> the type of the return value
	 * @return the response as entity
	 * @throws RestClientException on client-side HTTP error
	 * @see RestTemplate#exchange(org.springframework.http.RequestEntity, java.lang.Class)
	 */
	public <T> ResponseEntity<T> exchange(RequestEntity<?> requestEntity,
			Class<T> responseType) throws RestClientException {
		return this.restTemplate.exchange(requestEntity, responseType);
	}

	/**
	 * Execute the request specified in the given {@link RequestEntity} and return the
	 * response as {@link ResponseEntity}. The given {@link ParameterizedTypeReference} is
	 * used to pass generic type information: <pre class="code">
	 * MyRequest body = ...
	 * RequestEntity request = RequestEntity.post(new URI(&quot;http://example.com/foo&quot;)).accept(MediaType.APPLICATION_JSON).body(body);
	 * ParameterizedTypeReference&lt;List&lt;MyResponse&gt;&gt; myBean = new ParameterizedTypeReference&lt;List&lt;MyResponse&gt;&gt;() {};
	 * ResponseEntity&lt;List&lt;MyResponse&gt;&gt; response = template.exchange(request, myBean);
	 * </pre>
	 * @param requestEntity the entity to write to the request
	 * @param responseType the type of the return value
	 * @param <T> the type of the return value
	 * @return the response as entity
	 * @throws RestClientException on client-side HTTP error
	 * @see RestTemplate#exchange(org.springframework.http.RequestEntity,
	 * org.springframework.core.ParameterizedTypeReference)
	 */
	public <T> ResponseEntity<T> exchange(RequestEntity<?> requestEntity,
			ParameterizedTypeReference<T> responseType) throws RestClientException {
		return this.restTemplate.exchange(requestEntity, responseType);
	}

	/**
	 * Execute the HTTP method to the given URI template, preparing the request with the
	 * {@link RequestCallback}, and reading the response with a {@link ResponseExtractor}.
	 * <p>
	 * URI Template variables are expanded using the given URI variables, if any.
	 * @param url the URL
	 * @param method the HTTP method (GET, POST, etc)
	 * @param requestCallback object that prepares the request
	 * @param responseExtractor object that extracts the return value from the response
	 * @param urlVariables the variables to expand in the template
	 * @param <T> the type of the return value
	 * @return an arbitrary object, as returned by the {@link ResponseExtractor}
	 * @throws RestClientException on client-side HTTP error
	 * @see RestTemplate#execute(java.lang.String, org.springframework.http.HttpMethod,
	 * org.springframework.web.client.RequestCallback,
	 * org.springframework.web.client.ResponseExtractor, java.lang.Object[])
	 */
	public <T> T execute(String url, HttpMethod method, RequestCallback requestCallback,
			ResponseExtractor<T> responseExtractor, Object... urlVariables)
					throws RestClientException {
		return this.restTemplate.execute(url, method, requestCallback, responseExtractor,
				urlVariables);
	}

	/**
	 * Execute the HTTP method to the given URI template, preparing the request with the
	 * {@link RequestCallback}, and reading the response with a {@link ResponseExtractor}.
	 * <p>
	 * URI Template variables are expanded using the given URI variables map.
	 * @param url the URL
	 * @param method the HTTP method (GET, POST, etc)
	 * @param requestCallback object that prepares the request
	 * @param responseExtractor object that extracts the return value from the response
	 * @param urlVariables the variables to expand in the template
	 * @param <T> the type of the return value
	 * @return an arbitrary object, as returned by the {@link ResponseExtractor}
	 * @throws RestClientException on client-side HTTP error
	 * @see RestTemplate#execute(java.lang.String, org.springframework.http.HttpMethod,
	 * org.springframework.web.client.RequestCallback,
	 * org.springframework.web.client.ResponseExtractor, java.util.Map)
	 */
	public <T> T execute(String url, HttpMethod method, RequestCallback requestCallback,
			ResponseExtractor<T> responseExtractor, Map<String, ?> urlVariables)
					throws RestClientException {
		return this.restTemplate.execute(url, method, requestCallback, responseExtractor,
				urlVariables);
	}

	/**
	 * Execute the HTTP method to the given URL, preparing the request with the
	 * {@link RequestCallback}, and reading the response with a {@link ResponseExtractor}.
	 * @param url the URL
	 * @param method the HTTP method (GET, POST, etc)
	 * @param requestCallback object that prepares the request
	 * @param responseExtractor object that extracts the return value from the response
	 * @param <T> the type of the return value
	 * @return an arbitrary object, as returned by the {@link ResponseExtractor}
	 * @throws RestClientException on client-side HTTP error
	 * @see RestTemplate#execute(java.net.URI, org.springframework.http.HttpMethod,
	 * org.springframework.web.client.RequestCallback,
	 * org.springframework.web.client.ResponseExtractor)
	 */
	public <T> T execute(URI url, HttpMethod method, RequestCallback requestCallback,
			ResponseExtractor<T> responseExtractor) throws RestClientException {
		return this.restTemplate.execute(url, method, requestCallback, responseExtractor);
	}

	/**
	 * Returns the underlying {@link RestTemplate} that is actually used to perform the
	 * REST operations.
	 * @return the restTemplate
	 */
	public RestTemplate getRestTemplate() {
		return this.restTemplate;
	}

	/**
	 * Creates a new {@code TestRestTemplate} with the same configuration as this one,
	 * except that it will send basic authorization headers using the given
	 * {@code username} and {@code password}.
	 * @param username the username
	 * @param password the password
	 * @return the new template
	 * @since 1.4.1
	 */
	public TestRestTemplate withBasicAuth(String username, String password) {
		RestTemplate restTemplate = new RestTemplate();
		restTemplate.setMessageConverters(getRestTemplate().getMessageConverters());
		restTemplate.setInterceptors(
				removeBasicAuthInterceptorIfPresent(getRestTemplate().getInterceptors()));
		restTemplate.setRequestFactory(getRestTemplate().getRequestFactory());
		restTemplate.setUriTemplateHandler(getRestTemplate().getUriTemplateHandler());
		TestRestTemplate testRestTemplate = new TestRestTemplate(restTemplate, username,
				password, this.httpClientOptions);
		testRestTemplate.getRestTemplate()
				.setErrorHandler(getRestTemplate().getErrorHandler());
		return testRestTemplate;
	}

	private List<ClientHttpRequestInterceptor> removeBasicAuthInterceptorIfPresent(
			List<ClientHttpRequestInterceptor> interceptors) {
		List<ClientHttpRequestInterceptor> updatedInterceptors = new ArrayList<ClientHttpRequestInterceptor>(
				interceptors);
		Iterator<ClientHttpRequestInterceptor> iterator = updatedInterceptors.iterator();
		while (iterator.hasNext()) {
			if (iterator.next() instanceof BasicAuthorizationInterceptor) {
				iterator.remove();
			}
		}
		return interceptors;
	}

	/**
	 * Options used to customize the Apache Http Client if it is used.
	 */
	public enum HttpClientOption {

		/**
		 * Enable cookies.
		 */
		ENABLE_COOKIES,

		/**
		 * Enable redirects.
		 */
		ENABLE_REDIRECTS,

		/**
		 * Use a {@link SSLConnectionSocketFactory} with {@link TrustSelfSignedStrategy}.
		 */
		SSL

	}

	/**
	 * {@link HttpComponentsClientHttpRequestFactory} to apply customizations.
	 */
	protected static class CustomHttpComponentsClientHttpRequestFactory
			extends HttpComponentsClientHttpRequestFactory {

		private final String cookieSpec;

		private final boolean enableRedirects;

		public CustomHttpComponentsClientHttpRequestFactory(
				HttpClientOption[] httpClientOptions) {
			Set<HttpClientOption> options = new HashSet<TestRestTemplate.HttpClientOption>(
					Arrays.asList(httpClientOptions));
			this.cookieSpec = (options.contains(HttpClientOption.ENABLE_COOKIES)
					? CookieSpecs.STANDARD : CookieSpecs.IGNORE_COOKIES);
			this.enableRedirects = options.contains(HttpClientOption.ENABLE_REDIRECTS);
			if (options.contains(HttpClientOption.SSL)) {
				setHttpClient(createSslHttpClient());
			}
		}

		private HttpClient createSslHttpClient() {
			try {
				SSLConnectionSocketFactory socketFactory = new SSLConnectionSocketFactory(
						new SSLContextBuilder()
								.loadTrustMaterial(null, new TrustSelfSignedStrategy())
								.build());
				return HttpClients.custom().setSSLSocketFactory(socketFactory).build();
			}
			catch (Exception ex) {
				throw new IllegalStateException("Unable to create SSL HttpClient", ex);
			}
		}

		@Override
		protected HttpContext createHttpContext(HttpMethod httpMethod, URI uri) {
			HttpClientContext context = HttpClientContext.create();
			context.setRequestConfig(getRequestConfig());
			return context;
		}

		protected RequestConfig getRequestConfig() {
			Builder builder = RequestConfig.custom().setCookieSpec(this.cookieSpec)
					.setAuthenticationEnabled(false)
					.setRedirectsEnabled(this.enableRedirects);
			return builder.build();
		}

	}

	private static class NoOpResponseErrorHandler extends DefaultResponseErrorHandler {

		@Override
		public void handleError(ClientHttpResponse response) throws IOException {
		}

	}

}<|MERGE_RESOLUTION|>--- conflicted
+++ resolved
@@ -576,11 +576,7 @@
 	 * @return the converted object
 	 * @throws RestClientException on client-side HTTP error
 	 * @see HttpEntity
-<<<<<<< HEAD
-	 * @since 2.0
-=======
 	 * @since 1.4.3
->>>>>>> 28e86272
 	 */
 	<T> T patchForObject(String url, Object request, Class<T> responseType,
 			Object... uriVariables) throws RestClientException {
@@ -603,11 +599,7 @@
 	 * @return the converted object
 	 * @throws RestClientException on client-side HTTP error
 	 * @see HttpEntity
-<<<<<<< HEAD
-	 * @since 2.0
-=======
 	 * @since 1.4.3
->>>>>>> 28e86272
 	 */
 	<T> T patchForObject(String url, Object request, Class<T> responseType,
 			Map<String, ?> uriVariables) throws RestClientException {
@@ -627,11 +619,7 @@
 	 * @return the converted object
 	 * @throws RestClientException on client-side HTTP error
 	 * @see HttpEntity
-<<<<<<< HEAD
-	 * @since 2.0
-=======
 	 * @since 1.4.3
->>>>>>> 28e86272
 	 */
 	<T> T patchForObject(URI url, Object request, Class<T> responseType)
 			throws RestClientException {
