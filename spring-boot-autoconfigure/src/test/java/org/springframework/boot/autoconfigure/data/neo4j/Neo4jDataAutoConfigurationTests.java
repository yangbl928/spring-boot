/*
 * Copyright 2012-2017 the original author or authors.
 *
 * Licensed under the Apache License, Version 2.0 (the "License");
 * you may not use this file except in compliance with the License.
 * You may obtain a copy of the License at
 *
 *      http://www.apache.org/licenses/LICENSE-2.0
 *
 * Unless required by applicable law or agreed to in writing, software
 * distributed under the License is distributed on an "AS IS" BASIS,
 * WITHOUT WARRANTIES OR CONDITIONS OF ANY KIND, either express or implied.
 * See the License for the specific language governing permissions and
 * limitations under the License.
 */

package org.springframework.boot.autoconfigure.data.neo4j;

import org.assertj.core.api.Assertions;
import org.junit.After;
import org.junit.Test;
import org.neo4j.ogm.session.Session;
import org.neo4j.ogm.session.SessionFactory;
import org.neo4j.ogm.session.event.Event;
import org.neo4j.ogm.session.event.EventListener;
import org.neo4j.ogm.session.event.PersistenceEvent;

import org.springframework.beans.factory.support.BeanDefinitionRegistry;
import org.springframework.boot.autoconfigure.AutoConfigurationPackages;
import org.springframework.boot.autoconfigure.context.PropertyPlaceholderAutoConfiguration;
import org.springframework.boot.autoconfigure.data.neo4j.city.City;
import org.springframework.boot.autoconfigure.data.neo4j.country.Country;
import org.springframework.boot.autoconfigure.domain.EntityScan;
import org.springframework.boot.autoconfigure.transaction.TransactionAutoConfiguration;
import org.springframework.boot.test.util.EnvironmentTestUtils;
import org.springframework.context.ConfigurableApplicationContext;
import org.springframework.context.annotation.AnnotationConfigApplicationContext;
import org.springframework.context.annotation.Bean;
import org.springframework.context.annotation.Configuration;
import org.springframework.data.neo4j.mapping.Neo4jMappingContext;
import org.springframework.data.neo4j.transaction.Neo4jTransactionManager;
import org.springframework.data.neo4j.web.support.OpenSessionInViewInterceptor;
import org.springframework.web.context.support.AnnotationConfigWebApplicationContext;

import static org.assertj.core.api.Assertions.assertThat;
import static org.mockito.ArgumentMatchers.any;
import static org.mockito.Mockito.mock;
import static org.mockito.Mockito.verify;

/**
 * Tests for {@link Neo4jDataAutoConfiguration}. Tests can't use the embedded driver as we
 * use Lucene 4 and Neo4j still requires 3.
 *
 * @author Stephane Nicoll
 * @author Michael Hunger
 * @author Vince Bickers
 * @author Andy Wilkinson
 * @author Kazuki Shimizu
 */
public class Neo4jDataAutoConfigurationTests {

	private ConfigurableApplicationContext context;

	@After
	public void close() {
		if (this.context != null) {
			this.context.close();
		}
	}

	@Test
	public void defaultConfiguration() {
		load(null, "spring.data.neo4j.uri=http://localhost:8989");
		assertThat(this.context.getBeansOfType(org.neo4j.ogm.config.Configuration.class))
				.hasSize(1);
		assertThat(this.context.getBeansOfType(SessionFactory.class)).hasSize(1);
		assertThat(this.context.getBeansOfType(Neo4jTransactionManager.class)).hasSize(1);
		assertThat(this.context.getBeansOfType(OpenSessionInViewInterceptor.class))
				.hasSize(1);
	}

	@Test
	public void customNeo4jTransactionManagerUsingProperties() {
		load(null, "spring.transaction.default-timeout=30",
				"spring.transaction.rollback-on-commit-failure:true");
		Neo4jTransactionManager transactionManager = this.context
				.getBean(Neo4jTransactionManager.class);
		assertThat(transactionManager.getDefaultTimeout()).isEqualTo(30);
		assertThat(transactionManager.isRollbackOnCommitFailure()).isTrue();
	}

	@Test
	public void customSessionFactory() {
		load(CustomSessionFactory.class);
		assertThat(this.context.getBeansOfType(org.neo4j.ogm.config.Configuration.class))
				.hasSize(0);
		assertThat(this.context.getBeansOfType(SessionFactory.class)).hasSize(1);
	}

	@Test
	public void customConfiguration() {
		load(CustomConfiguration.class);
		assertThat(this.context.getBean(org.neo4j.ogm.config.Configuration.class))
				.isSameAs(this.context.getBean("myConfiguration"));
		assertThat(this.context.getBeansOfType(SessionFactory.class)).hasSize(1);
		assertThat(this.context.getBeansOfType(org.neo4j.ogm.config.Configuration.class))
				.hasSize(1);
	}

	@Test
	public void usesAutoConfigurationPackageToPickUpDomainTypes() {
		this.context = new AnnotationConfigApplicationContext();
		String cityPackage = City.class.getPackage().getName();
		AutoConfigurationPackages.register((BeanDefinitionRegistry) this.context,
				cityPackage);
		((AnnotationConfigApplicationContext) this.context).register(
				Neo4jDataAutoConfiguration.class,
				Neo4jRepositoriesAutoConfiguration.class);
		this.context.refresh();
		assertDomainTypesDiscovered(this.context.getBean(Neo4jMappingContext.class),
				City.class);
	}

	@Test
	public void openSessionInViewInterceptorCanBeDisabled() {
		load(null, "spring.data.neo4j.open-in-view:false");
		assertThat(this.context.getBeansOfType(OpenSessionInViewInterceptor.class))
				.isEmpty();
	}

	@Test
	public void eventListenersAreAutoRegistered() {
		load(EventListenerConfiguration.class);
		Session session = this.context.getBean(SessionFactory.class).openSession();
		session.notifyListeners(new PersistenceEvent(null, Event.TYPE.PRE_SAVE));
		verify(this.context.getBean("eventListenerOne", EventListener.class))
				.onPreSave(any(Event.class));
		verify(this.context.getBean("eventListenerTwo", EventListener.class))
				.onPreSave(any(Event.class));
	}

	private void load(Class<?> config, String... environment) {
		AnnotationConfigWebApplicationContext ctx = new AnnotationConfigWebApplicationContext();
		EnvironmentTestUtils.addEnvironment(ctx, environment);
		if (config != null) {
			ctx.register(config);
		}
<<<<<<< HEAD
		ctx.register(TestConfiguration.class, PropertyPlaceholderAutoConfiguration.class,
				TransactionAutoConfiguration.class, Neo4jDataAutoConfiguration.class);
=======
		ctx.register(PropertyPlaceholderAutoConfiguration.class,
				Neo4jDataAutoConfiguration.class, TransactionAutoConfiguration.class);
>>>>>>> 01637310
		ctx.refresh();
		this.context = ctx;
	}

	private static void assertDomainTypesDiscovered(Neo4jMappingContext mappingContext,
			Class<?>... types) {
		for (Class<?> type : types) {
			Assertions.assertThat(mappingContext.getPersistentEntity(type)).isNotNull();
		}
	}

	@Configuration
	@EntityScan(basePackageClasses = Country.class)
	static class TestConfiguration {

	}

	@Configuration
	static class CustomSessionFactory {

		@Bean
		public SessionFactory customSessionFactory() {
			return mock(SessionFactory.class);
		}

	}

	@Configuration
	static class CustomConfiguration {

		@Bean
		public org.neo4j.ogm.config.Configuration myConfiguration() {
			return new org.neo4j.ogm.config.Configuration.Builder()
					.uri("http://localhost:12345").build();
		}

	}

	@Configuration
	static class EventListenerConfiguration {

		@Bean
		public EventListener eventListenerOne() {
			return mock(EventListener.class);
		}

		@Bean
		public EventListener eventListenerTwo() {
			return mock(EventListener.class);
		}

	}

}<|MERGE_RESOLUTION|>--- conflicted
+++ resolved
@@ -145,13 +145,8 @@
 		if (config != null) {
 			ctx.register(config);
 		}
-<<<<<<< HEAD
 		ctx.register(TestConfiguration.class, PropertyPlaceholderAutoConfiguration.class,
-				TransactionAutoConfiguration.class, Neo4jDataAutoConfiguration.class);
-=======
-		ctx.register(PropertyPlaceholderAutoConfiguration.class,
 				Neo4jDataAutoConfiguration.class, TransactionAutoConfiguration.class);
->>>>>>> 01637310
 		ctx.refresh();
 		this.context = ctx;
 	}
